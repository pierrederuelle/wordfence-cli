--- conflicted
+++ resolved
@@ -520,15 +520,10 @@
                 self, metrics: ScanMetrics,
                 timer: timing.Timer
             ) -> None:
-<<<<<<< HEAD
         messages = default_scan_finished_handler(metrics, timer)
         self.results_message = messages.results
-        self.log_box.add_message('Scan completed! Press any key to exit.')
-=======
-        default_scan_finished_handler(metrics, timer)
         self.log_box.add_message('Scan completed! Press any key to exit.')
         cursor_position = self.log_box.get_cursor_position()
         curses.curs_set(1)
         if cursor_position is not None:
-            self.stdscr.move(cursor_position.y, cursor_position.x + 1)
->>>>>>> 0fd1dd0b
+            self.stdscr.move(cursor_position.y, cursor_position.x + 1)